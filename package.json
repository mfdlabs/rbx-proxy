{
  "name": "rbx-proxy",
  "version": "0.0.1",
  "description": "A website for proxying host based requests and transforming Roblox Test Site Hostnames to Production Hostnames",
  "main": "dist/index.js",
  "scripts": {
    "main": "node --no-deprecation dist/index.js",
    "build-run": "node path.js && npm run compile && npm run main",
    "run-all": "npm update && npm i && node path.js && npm run build && npm run main",
    "start": "npm run main",
    "build": "npm run clean && npm run compile",
    "build-full": "node path.js && npm ci && npm update && npm run build",
    "clean": "tsc -b --clean tsconfig.json",
    "compile": "tsc -b -v --listEmittedFiles tsconfig.json",
    "lint": "eslint -c .eslintrc --fix",
    "lint-ci": "eslint -c .eslintrc",
    "format": "prettier --write \"src/**/*.ts\" \"src/**/*.js\"",
    "up": "docker-compose up",
    "down": "docker-compose down"
  },
  "author": "MFDLABS",
  "license": "Apache-2.0",
  "devDependencies": {
    "@types/body-parser": "^1.19.0",
    "@types/escape-html": "^1.0.2",
    "@types/express": "^4.17.8",
    "@types/js-yaml": "^4.0.5",
    "@types/node": "^18.11.0",
    "@types/spdy": "^3.4.4",
<<<<<<< HEAD
    "@typescript-eslint/eslint-plugin": "^5.36.1",
    "@typescript-eslint/parser": "^5.40.1",
=======
    "@typescript-eslint/eslint-plugin": "^5.40.1",
    "@typescript-eslint/parser": "^5.36.1",
>>>>>>> 4be3fb3e
    "eslint": "^8.23.0",
    "eslint-config-prettier": "^8.5.0",
    "eslint-plugin-jsdoc": "^39.3.6",
    "prettier": "^2.7.1",
    "typescript": "^4.8.4"
  },
  "dependencies": {
    "@mfdlabs/net": "^1.0.8",
    "axios": "^0.27.2",
    "body-parser": "^1.20.0",
    "dotenv": "^16.0.2",
    "escape-html": "^1.0.3",
    "express": "^4.18.1",
    "js-yaml": "^4.1.0",
    "spdy": "^4.0.2"
  }
}<|MERGE_RESOLUTION|>--- conflicted
+++ resolved
@@ -27,13 +27,8 @@
     "@types/js-yaml": "^4.0.5",
     "@types/node": "^18.11.0",
     "@types/spdy": "^3.4.4",
-<<<<<<< HEAD
-    "@typescript-eslint/eslint-plugin": "^5.36.1",
+    "@typescript-eslint/eslint-plugin": "^5.40.1",
     "@typescript-eslint/parser": "^5.40.1",
-=======
-    "@typescript-eslint/eslint-plugin": "^5.40.1",
-    "@typescript-eslint/parser": "^5.36.1",
->>>>>>> 4be3fb3e
     "eslint": "^8.23.0",
     "eslint-config-prettier": "^8.5.0",
     "eslint-plugin-jsdoc": "^39.3.6",
