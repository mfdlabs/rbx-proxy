{
  "name": "rbx-proxy",
  "version": "0.0.1",
  "description": "A website for proxying host based requests and transforming Roblox Test Site Hostnames to Production Hostnames",
  "main": "dist/index.js",
  "scripts": {
    "main": "node --no-deprecation dist/index.js",
    "build-run": "node path.js && npm run compile && npm run main",
    "run-all": "npm update && npm i && node path.js && npm run build && npm run main",
    "start": "npm run main",
    "build": "npm run clean && npm run compile",
    "build-full": "node path.js && npm ci && npm update && npm run build",
    "clean": "tsc -b --clean tsconfig.json",
    "compile": "tsc -b -v --listEmittedFiles tsconfig.json",
    "lint": "eslint -c .eslintrc --fix",
    "lint-ci": "eslint -c .eslintrc",
    "format": "prettier --write \"src/**/*.ts\" \"src/**/*.js\"",
    "up": "docker-compose up",
    "down": "docker-compose down"
  },
  "author": "MFDLABS",
  "license": "Apache-2.0",
  "devDependencies": {
    "@types/body-parser": "^1.19.0",
    "@types/escape-html": "^1.0.2",
    "@types/express": "^4.17.8",
    "@types/js-yaml": "^4.0.5",
    "@types/node": "^18.7.14",
    "@types/spdy": "^3.4.4",
    "@typescript-eslint/eslint-plugin": "^5.36.1",
    "@typescript-eslint/parser": "^5.36.1",
    "eslint": "^8.23.0",
    "eslint-config-prettier": "^8.5.0",
    "eslint-plugin-jsdoc": "^39.3.6",
    "prettier": "^2.7.1",
<<<<<<< HEAD
    "typescript": "^4.7.4"
=======
    "tslint": "^6.1.3",
    "tslint-config-prettier": "^1.18.0",
    "typescript": "^4.8.2"
>>>>>>> 6a750295
  },
  "dependencies": {
    "@mfdlabs/net": "^1.0.6",
    "axios": "^0.27.2",
    "body-parser": "^1.20.0",
    "dotenv": "^16.0.2",
    "escape-html": "^1.0.3",
    "express": "^4.18.1",
    "js-yaml": "^4.1.0",
    "spdy": "^4.0.2"
  }
}<|MERGE_RESOLUTION|>--- conflicted
+++ resolved
@@ -33,13 +33,7 @@
     "eslint-config-prettier": "^8.5.0",
     "eslint-plugin-jsdoc": "^39.3.6",
     "prettier": "^2.7.1",
-<<<<<<< HEAD
-    "typescript": "^4.7.4"
-=======
-    "tslint": "^6.1.3",
-    "tslint-config-prettier": "^1.18.0",
     "typescript": "^4.8.2"
->>>>>>> 6a750295
   },
   "dependencies": {
     "@mfdlabs/net": "^1.0.6",
